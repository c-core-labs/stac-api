{
    "_meta": {
        "hash": {
<<<<<<< HEAD
            "sha256": "29cc68f9fae359018033e8fee2407f74b21c5fae62351d9eec240a716384cbdb"
=======
            "sha256": "c89498934b9e8aa92579658148327b9bffcc13877d255567fefa068592fca42e"
>>>>>>> fb47dedf
        },
        "pipfile-spec": 6,
        "requires": {
            "python_version": "3.8"
        },
        "sources": [
            {
                "name": "pypi",
                "url": "https://pypi.org/simple",
                "verify_ssl": "true"
            }
        ]
    },
    "default": {
        "affine": {
            "hashes": [
                "sha256:2e045def1aa29e613c42e801a7e10e0b9bacfed1a7c6af0cadf8843530a15102",
                "sha256:34b05b070d954c382e56f02c207a372d8a32621a87653cc30cdd31cd7f65799f"
            ],
            "version": "==2.3.0"
        },
        "alembic": {
            "hashes": [
                "sha256:4e02ed2aa796bd179965041afa092c55b51fb077de19d61835673cc80672c01c",
                "sha256:5334f32314fb2a56d86b4c4dd1ae34b08c03cae4cb888bc699942104d66bc245"
            ],
            "markers": "python_version >= '2.7' and python_version not in '3.0, 3.1, 3.2, 3.3'",
            "version": "==1.4.3"
        },
        "arturo-stac-api": {
            "editable": true,
            "path": "."
        },
        "attrs": {
            "hashes": [
                "sha256:26b54ddbbb9ee1d34d5d3668dd37d6cf74990ab23c828c2888dccdceee395594",
                "sha256:fce7fc47dfc976152e82d53ff92fa0407700c21acd20886a13777a0d20e655dc"
            ],
            "markers": "python_version >= '2.7' and python_version not in '3.0, 3.1, 3.2, 3.3'",
            "version": "==20.2.0"
        },
        "boto3": {
            "hashes": [
<<<<<<< HEAD
                "sha256:65c131b72c2a75e3cc6044e5fd6426719051b9b1f28bd026b4a5490648d13019",
                "sha256:e1e09587763671cc07c9e6d349d93bf53a140f83947cb6cf1ec4cb9f07b0ff95"
            ],
            "index": "pypi",
            "version": "==1.14.27"
        },
        "botocore": {
            "hashes": [
                "sha256:37cc3f1013c00dc0f061582198d6b785dadf147bd99307d41c5c0e47debca65c",
                "sha256:acd2df778a5e12b2a16ac040ce6e91a6c6f2d7ac67bd4f966472ce5c68b5b62d"
            ],
            "version": "==1.17.58"
=======
                "sha256:87534080a5addad135fcd631fa8b57a12e1a234c23d86521e84fbbd9217fd6a5",
                "sha256:c4c84c6647e84a9f270d86da7eea1a250c2529e26ddb39320546f235327f10e6"
            ],
            "version": "==1.15.6"
        },
        "botocore": {
            "hashes": [
                "sha256:31f04b68a6ebe8cfa97b4d70f54f29aef8b6a0bc9c4da7b8ee9b6a53fc69edae",
                "sha256:3de32a03679bb172a41c38e3c9af3f7259f3637f705aa2ac384b3233dc985b85"
            ],
            "version": "==1.18.6"
>>>>>>> fb47dedf
        },
        "cachetools": {
            "hashes": [
                "sha256:513d4ff98dd27f85743a8dc0e92f55ddb1b49e060c2d5961512855cda2c01a98",
                "sha256:bbaa39c3dede00175df2dc2b03d0cf18dd2d32a7de7beb68072d13043c9edb20"
            ],
            "markers": "python_version ~= '3.5'",
            "version": "==4.1.1"
        },
        "certifi": {
            "hashes": [
                "sha256:5930595817496dd21bb8dc35dad090f1c2cd0adfaf21204bf6732ca5d8ee34d3",
                "sha256:8fc0819f1f30ba15bdb34cceffb9ef04d99f420f68eb75d901e9560b8749fc41"
            ],
            "version": "==2020.6.20"
        },
        "cffi": {
            "hashes": [
                "sha256:0da50dcbccd7cb7e6c741ab7912b2eff48e85af217d72b57f80ebc616257125e",
                "sha256:12a453e03124069b6896107ee133ae3ab04c624bb10683e1ed1c1663df17c13c",
                "sha256:15419020b0e812b40d96ec9d369b2bc8109cc3295eac6e013d3261343580cc7e",
                "sha256:15a5f59a4808f82d8ec7364cbace851df591c2d43bc76bcbe5c4543a7ddd1bf1",
                "sha256:23e44937d7695c27c66a54d793dd4b45889a81b35c0751ba91040fe825ec59c4",
                "sha256:29c4688ace466a365b85a51dcc5e3c853c1d283f293dfcc12f7a77e498f160d2",
                "sha256:57214fa5430399dffd54f4be37b56fe22cedb2b98862550d43cc085fb698dc2c",
                "sha256:577791f948d34d569acb2d1add5831731c59d5a0c50a6d9f629ae1cefd9ca4a0",
                "sha256:6539314d84c4d36f28d73adc1b45e9f4ee2a89cdc7e5d2b0a6dbacba31906798",
                "sha256:65867d63f0fd1b500fa343d7798fa64e9e681b594e0a07dc934c13e76ee28fb1",
                "sha256:672b539db20fef6b03d6f7a14b5825d57c98e4026401fce838849f8de73fe4d4",
                "sha256:6843db0343e12e3f52cc58430ad559d850a53684f5b352540ca3f1bc56df0731",
                "sha256:7057613efefd36cacabbdbcef010e0a9c20a88fc07eb3e616019ea1692fa5df4",
                "sha256:76ada88d62eb24de7051c5157a1a78fd853cca9b91c0713c2e973e4196271d0c",
                "sha256:837398c2ec00228679513802e3744d1e8e3cb1204aa6ad408b6aff081e99a487",
                "sha256:8662aabfeab00cea149a3d1c2999b0731e70c6b5bac596d95d13f643e76d3d4e",
                "sha256:95e9094162fa712f18b4f60896e34b621df99147c2cee216cfa8f022294e8e9f",
                "sha256:99cc66b33c418cd579c0f03b77b94263c305c389cb0c6972dac420f24b3bf123",
                "sha256:9b219511d8b64d3fa14261963933be34028ea0e57455baf6781fe399c2c3206c",
                "sha256:ae8f34d50af2c2154035984b8b5fc5d9ed63f32fe615646ab435b05b132ca91b",
                "sha256:b9aa9d8818c2e917fa2c105ad538e222a5bce59777133840b93134022a7ce650",
                "sha256:bf44a9a0141a082e89c90e8d785b212a872db793a0080c20f6ae6e2a0ebf82ad",
                "sha256:c0b48b98d79cf795b0916c57bebbc6d16bb43b9fc9b8c9f57f4cf05881904c75",
                "sha256:da9d3c506f43e220336433dffe643fbfa40096d408cb9b7f2477892f369d5f82",
                "sha256:e4082d832e36e7f9b2278bc774886ca8207346b99f278e54c9de4834f17232f7",
                "sha256:e4b9b7af398c32e408c00eb4e0d33ced2f9121fd9fb978e6c1b57edd014a7d15",
                "sha256:e613514a82539fc48291d01933951a13ae93b6b444a88782480be32245ed4afa",
                "sha256:f5033952def24172e60493b68717792e3aebb387a8d186c43c020d9363ee7281"
            ],
            "version": "==1.14.2"
        },
        "chardet": {
            "hashes": [
                "sha256:84ab92ed1c4d4f16916e05906b6b75a6c0fb5db821cc65e70cbd64a3e2a5eaae",
                "sha256:fc323ffcaeaed0e0a02bf4d117757b98aed530d9ed4531e3e15460124c106691"
            ],
            "version": "==3.0.4"
        },
        "click": {
            "hashes": [
                "sha256:d2b5255c7c6349bc1bd1e59e08cd12acbbd63ce649f2588755783aa94dfb6b1a",
                "sha256:dacca89f4bfadd5de3d7489b7c8a566eee0d3676333fbb50030263894c38c0dc"
            ],
            "markers": "python_version >= '2.7' and python_version not in '3.0, 3.1, 3.2, 3.3, 3.4'",
            "version": "==7.1.2"
        },
        "click-plugins": {
            "hashes": [
                "sha256:46ab999744a9d831159c3411bb0c79346d94a444df9a3a3742e9ed63645f264b",
                "sha256:5d262006d3222f5057fd81e1623d4443e41dcda5dc815c06b442aa3c02889fc8"
            ],
            "version": "==1.1.1"
        },
        "cligj": {
            "hashes": [
                "sha256:20f24ce9abfde3f758aec3399e6811b936b6772f360846c662c19bf5537b4f14",
                "sha256:60c93dda4499562eb87509a8ff3535a7441053b766c9c26bcf874a732f939c7c",
                "sha256:6c7d52d529a78712491974f975c33473f430c0f7beb18c0d7a402a743dcb460a"
            ],
            "version": "==0.5.0"
        },
        "cogeo-mosaic": {
            "hashes": [
                "sha256:579967dde68f157e5ab2ab1c8233a201b6ad985ad290146d4d5ce4bffcba77a8"
            ],
            "markers": "python_version >= '3'",
            "version": "==3.0a10"
        },
        "cryptography": {
            "hashes": [
                "sha256:10c9775a3f31610cf6b694d1fe598f2183441de81cedcf1814451ae53d71b13a",
                "sha256:180c9f855a8ea280e72a5d61cf05681b230c2dce804c48e9b2983f491ecc44ed",
                "sha256:247df238bc05c7d2e934a761243bfdc67db03f339948b1e2e80c75d41fc7cc36",
                "sha256:26409a473cc6278e4c90f782cd5968ebad04d3911ed1c402fc86908c17633e08",
                "sha256:2a27615c965173c4c88f2961cf18115c08fedfb8bdc121347f26e8458dc6d237",
                "sha256:2e26223ac636ca216e855748e7d435a1bf846809ed12ed898179587d0cf74618",
                "sha256:321761d55fb7cb256b771ee4ed78e69486a7336be9143b90c52be59d7657f50f",
                "sha256:4005b38cd86fc51c955db40b0f0e52ff65340874495af72efabb1bb8ca881695",
                "sha256:4b9e96543d0784acebb70991ebc2dbd99aa287f6217546bb993df22dd361d41c",
                "sha256:548b0818e88792318dc137d8b1ec82a0ab0af96c7f0603a00bb94f896fbf5e10",
                "sha256:725875681afe50b41aee7fdd629cedbc4720bab350142b12c55c0a4d17c7416c",
                "sha256:7a63e97355f3cd77c94bd98c59cb85fe0efd76ea7ef904c9b0316b5bbfde6ed1",
                "sha256:94191501e4b4009642be21dde2a78bd3c2701a81ee57d3d3d02f1d99f8b64a9e",
                "sha256:969ae512a250f869c1738ca63be843488ff5cc031987d302c1f59c7dbe1b225f",
                "sha256:9f734423eb9c2ea85000aa2476e0d7a58e021bc34f0a373ac52a5454cd52f791",
                "sha256:b45ab1c6ece7c471f01c56f5d19818ca797c34541f0b2351635a5c9fe09ac2e0",
                "sha256:cc6096c86ec0de26e2263c228fb25ee01c3ff1346d3cfc219d67d49f303585af",
                "sha256:dc3f437ca6353979aace181f1b790f0fc79e446235b14306241633ab7d61b8f8",
                "sha256:e7563eb7bc5c7e75a213281715155248cceba88b11cb4b22957ad45b85903761",
                "sha256:e7dad66a9e5684a40f270bd4aee1906878193ae50a4831922e454a2a457f1716",
                "sha256:eb80a288e3cfc08f679f95da72d2ef90cb74f6d8a8ba69d2f215c5e110b2ca32",
                "sha256:fa7fbcc40e2210aca26c7ac8a39467eae444d90a2c346cbcffd9133a166bcc67"
            ],
            "version": "==3.1"
        },
        "dnspython": {
            "hashes": [
                "sha256:044af09374469c3a39eeea1a146e8cac27daec951f1f1f157b1962fc7cb9d1b7",
                "sha256:40bb3c24b9d4ec12500f0124288a65df232a3aa749bb0c39734b782873a2544d"
            ],
            "markers": "python_version >= '3.6'",
            "version": "==2.0.0"
        },
<<<<<<< HEAD
        "docutils": {
            "hashes": [
                "sha256:6c4f696463b79f1fb8ba0c594b63840ebd41f059e92b31957c46b74a4599b6d0",
                "sha256:9e4d7ecfc600058e07ba661411a2b7de2fd0fafa17d1a7f7361cd47b1175c827",
                "sha256:a2aeea129088da402665e92e0b25b04b073c04b2dce4ab65caaa38b7ce2e1a99"
            ],
            "markers": "python_version >= '2.6' and python_version not in '3.0, 3.1, 3.2, 3.3'",
            "version": "==0.15.2"
        },
        "ecdsa": {
            "hashes": [
                "sha256:64c613005f13efec6541bb0a33290d0d03c27abab5f15fbab20fb0ee162bdd8e",
                "sha256:e108a5fe92c67639abae3260e43561af914e7fd0d27bae6d2ec1312ae7934dfe"
            ],
            "markers": "python_version >= '2.6' and python_version not in '3.0, 3.1, 3.2, 3.3'",
            "version": "==0.14.1"
        },
=======
>>>>>>> fb47dedf
        "email-validator": {
            "hashes": [
                "sha256:5f246ae8d81ce3000eade06595b7bb55a4cf350d559e890182a1466a21f25067",
                "sha256:63094045c3e802c3d3d575b18b004a531c36243ca8d1cec785ff6bfcb04185bb"
            ],
            "version": "==1.1.1"
        },
        "envs": {
            "hashes": [
                "sha256:cb771a231baafe920f2413c4e665c7394f475b5c4f1ef2388fba00e4c67817cc",
                "sha256:ccf5cd85ddb8ed335e39ed8a22e0d23658f5a6d7da430f225e6f750c6f50ae42"
            ],
            "version": "==1.3"
        },
        "fastapi": {
            "hashes": [
                "sha256:96f964c3d9da8183f824857ad67c16c00ff3297e7bbca6748f60bd8485ded38c",
                "sha256:9a4faa0e2b9c88a3772f7ce15eb4005bbdd27d1230ab4a0cd3517316175014a6"
            ],
            "markers": "python_version >= '3.6'",
            "version": "==0.60.1"
        },
        "geoalchemy2": {
            "hashes": [
                "sha256:379b0fc4ca5f9b5ef625719f47e22c9b8abd347aa78344e85f99d32594cfccd4",
                "sha256:ec2a6e9919b522631803ac5922e88b701081da7e5d56a68f10ff263f6592d552"
            ],
            "version": "==0.7.0"
        },
        "geojson-pydantic": {
            "hashes": [
                "sha256:05cef479985ec30de5e57fbee739d3c68a052a3b06f9b6a759ac6e302d17f919"
            ],
            "markers": "python_version >= '3.6'",
            "version": "==0.2.1"
        },
        "gunicorn": {
            "hashes": [
                "sha256:1904bb2b8a43658807108d59c3f3d56c2b6121a701161de0ddf9ad140073c626",
                "sha256:cd4a810dd51bf497552cf3f863b575dabd73d6ad6a91075b65936b151cbf4f9c"
            ],
            "markers": "python_version >= '3.4'",
            "version": "==20.0.4"
        },
        "h11": {
            "hashes": [
                "sha256:33d4bca7be0fa039f4e84d50ab00531047e53d6ee8ffbc83501ea602c169cae1",
                "sha256:4bc6d6a1238b7615b266ada57e0618568066f57dd6fa967d1290ec9309b2f2f1"
            ],
            "version": "==0.9.0"
        },
        "h2": {
            "hashes": [
                "sha256:61e0f6601fa709f35cdb730863b4e5ec7ad449792add80d1410d4174ed139af5",
                "sha256:875f41ebd6f2c44781259005b157faed1a5031df3ae5aa7bcb4628a6c0782f14"
            ],
            "version": "==3.2.0"
        },
        "hpack": {
            "hashes": [
                "sha256:0edd79eda27a53ba5be2dfabf3b15780928a0dff6eb0c60a3d6767720e970c89",
                "sha256:8eec9c1f4bfae3408a3f30500261f7e6a65912dc138526ea054f9ad98892e9d2"
            ],
            "version": "==3.0.0"
        },
        "hstspreload": {
            "hashes": [
                "sha256:61bcfe25cd4c97f014292576863fe142e962fbff6157ea567188a10341b134ef",
                "sha256:dcaa0cdc68e3cc581817c72adb5e9dacc992574397e01c9bab66759d41af72f5"
            ],
            "markers": "python_version >= '3.6'",
            "version": "==2020.9.9"
        },
        "httpcore": {
            "hashes": [
                "sha256:9850fe97a166a794d7e920590d5ec49a05488884c9fc8b5dba8561effab0c2a0",
                "sha256:ecc5949310d9dae4de64648a4ce529f86df1f232ce23dcfefe737c24d21dfbe9"
            ],
            "markers": "python_version >= '3.6'",
            "version": "==0.9.1"
        },
        "httptools": {
            "hashes": [
                "sha256:0a4b1b2012b28e68306575ad14ad5e9120b34fccd02a81eb08838d7e3bbb48be",
                "sha256:3592e854424ec94bd17dc3e0c96a64e459ec4147e6d53c0a42d0ebcef9cb9c5d",
                "sha256:41b573cf33f64a8f8f3400d0a7faf48e1888582b6f6e02b82b9bd4f0bf7497ce",
                "sha256:56b6393c6ac7abe632f2294da53f30d279130a92e8ae39d8d14ee2e1b05ad1f2",
                "sha256:86c6acd66765a934e8730bf0e9dfaac6fdcf2a4334212bd4a0a1c78f16475ca6",
                "sha256:96da81e1992be8ac2fd5597bf0283d832287e20cb3cfde8996d2b00356d4e17f",
                "sha256:96eb359252aeed57ea5c7b3d79839aaa0382c9d3149f7d24dd7172b1bcecb009",
                "sha256:a2719e1d7a84bb131c4f1e0cb79705034b48de6ae486eb5297a139d6a3296dce",
                "sha256:ac0aa11e99454b6a66989aa2d44bca41d4e0f968e395a0a8f164b401fefe359a",
                "sha256:bc3114b9edbca5a1eb7ae7db698c669eb53eb8afbbebdde116c174925260849c",
                "sha256:fa3cd71e31436911a44620473e873a256851e1f53dee56669dae403ba41756a4",
                "sha256:fea04e126014169384dee76a153d4573d90d0cbd1d12185da089f73c78390437"
            ],
            "markers": "sys_platform != 'win32' and sys_platform != 'cygwin' and platform_python_implementation != 'PyPy'",
            "version": "==0.1.1"
        },
        "httpx": {
            "hashes": [
                "sha256:32d930858eab677bc29a742aaa4f096de259f1c78c68a90ad11f5c3c04f08335",
                "sha256:3642bd13e90b80ba8a243a730275eb10a4c26ec96f5fc16b87e458d4ab21efae"
            ],
            "index": "pypi",
            "version": "==0.13.3"
        },
        "hyperframe": {
            "hashes": [
                "sha256:5187962cb16dcc078f23cb5a4b110098d546c3f41ff2d4038a9896893bbd0b40",
                "sha256:a9f5c17f2cc3c719b917c4f33ed1c61bd1f8dfac4b1bd23b7c80b3400971b41f"
            ],
            "version": "==5.2.0"
        },
        "idna": {
            "hashes": [
                "sha256:b307872f855b18632ce0c21c5e45be78c0ea7ae4c15c828c20788b26921eb3f6",
                "sha256:b97d804b1e9b523befed77c48dacec60e6dcb0b5391d57af6a65a312a90648c0"
            ],
            "markers": "python_version >= '2.7' and python_version not in '3.0, 3.1, 3.2, 3.3'",
            "version": "==2.10"
        },
        "jinja2": {
            "hashes": [
                "sha256:89aab215427ef59c34ad58735269eb58b1a5808103067f7bb9d5836c651b3bb0",
                "sha256:f0a4641d3cf955324a89c04f3d94663aa4d638abe8f733ecd3582848e1c37035"
            ],
            "markers": "python_version >= '2.7' and python_version not in '3.0, 3.1, 3.2, 3.3, 3.4'",
            "version": "==2.11.2"
        },
        "jmespath": {
            "hashes": [
                "sha256:b85d0567b8666149a93172712e68920734333c0ce7e89b78b3e987f71e5ed4f9",
                "sha256:cdf6525904cc597730141d61b36f2e4b8ecc257c420fa2f4549bac2c2d0cb72f"
            ],
            "markers": "python_version >= '2.6' and python_version not in '3.0, 3.1, 3.2'",
            "version": "==0.10.0"
        },
        "jose": {
            "hashes": [
                "sha256:8436c3617cd94e1ba97828fbb1ce27c129f66c78fb855b4bb47e122b5f345fba"
            ],
            "index": "pypi",
            "version": "==1.0.0"
        },
        "mako": {
            "hashes": [
                "sha256:8195c8c1400ceb53496064314c6736719c6f25e7479cd24c77be3d9361cddc27",
                "sha256:93729a258e4ff0747c876bd9e20df1b9758028946e976324ccd2d68245c7b6a9"
            ],
            "markers": "python_version >= '2.7' and python_version not in '3.0, 3.1, 3.2, 3.3'",
            "version": "==1.1.3"
        },
        "markupsafe": {
            "hashes": [
                "sha256:00bc623926325b26bb9605ae9eae8a215691f33cae5df11ca5424f06f2d1f473",
                "sha256:09027a7803a62ca78792ad89403b1b7a73a01c8cb65909cd876f7fcebd79b161",
                "sha256:09c4b7f37d6c648cb13f9230d847adf22f8171b1ccc4d5682398e77f40309235",
                "sha256:1027c282dad077d0bae18be6794e6b6b8c91d58ed8a8d89a89d59693b9131db5",
                "sha256:13d3144e1e340870b25e7b10b98d779608c02016d5184cfb9927a9f10c689f42",
                "sha256:24982cc2533820871eba85ba648cd53d8623687ff11cbb805be4ff7b4c971aff",
                "sha256:29872e92839765e546828bb7754a68c418d927cd064fd4708fab9fe9c8bb116b",
                "sha256:43a55c2930bbc139570ac2452adf3d70cdbb3cfe5912c71cdce1c2c6bbd9c5d1",
                "sha256:46c99d2de99945ec5cb54f23c8cd5689f6d7177305ebff350a58ce5f8de1669e",
                "sha256:500d4957e52ddc3351cabf489e79c91c17f6e0899158447047588650b5e69183",
                "sha256:535f6fc4d397c1563d08b88e485c3496cf5784e927af890fb3c3aac7f933ec66",
                "sha256:596510de112c685489095da617b5bcbbac7dd6384aeebeda4df6025d0256a81b",
                "sha256:62fe6c95e3ec8a7fad637b7f3d372c15ec1caa01ab47926cfdf7a75b40e0eac1",
                "sha256:6788b695d50a51edb699cb55e35487e430fa21f1ed838122d722e0ff0ac5ba15",
                "sha256:6dd73240d2af64df90aa7c4e7481e23825ea70af4b4922f8ede5b9e35f78a3b1",
                "sha256:717ba8fe3ae9cc0006d7c451f0bb265ee07739daf76355d06366154ee68d221e",
                "sha256:79855e1c5b8da654cf486b830bd42c06e8780cea587384cf6545b7d9ac013a0b",
                "sha256:7c1699dfe0cf8ff607dbdcc1e9b9af1755371f92a68f706051cc8c37d447c905",
                "sha256:88e5fcfb52ee7b911e8bb6d6aa2fd21fbecc674eadd44118a9cc3863f938e735",
                "sha256:8defac2f2ccd6805ebf65f5eeb132adcf2ab57aa11fdf4c0dd5169a004710e7d",
                "sha256:98c7086708b163d425c67c7a91bad6e466bb99d797aa64f965e9d25c12111a5e",
                "sha256:9add70b36c5666a2ed02b43b335fe19002ee5235efd4b8a89bfcf9005bebac0d",
                "sha256:9bf40443012702a1d2070043cb6291650a0841ece432556f784f004937f0f32c",
                "sha256:ade5e387d2ad0d7ebf59146cc00c8044acbd863725f887353a10df825fc8ae21",
                "sha256:b00c1de48212e4cc9603895652c5c410df699856a2853135b3967591e4beebc2",
                "sha256:b1282f8c00509d99fef04d8ba936b156d419be841854fe901d8ae224c59f0be5",
                "sha256:b2051432115498d3562c084a49bba65d97cf251f5a331c64a12ee7e04dacc51b",
                "sha256:ba59edeaa2fc6114428f1637ffff42da1e311e29382d81b339c1817d37ec93c6",
                "sha256:c8716a48d94b06bb3b2524c2b77e055fb313aeb4ea620c8dd03a105574ba704f",
                "sha256:cd5df75523866410809ca100dc9681e301e3c27567cf498077e8551b6d20e42f",
                "sha256:cdb132fc825c38e1aeec2c8aa9338310d29d337bebbd7baa06889d09a60a1fa2",
                "sha256:e249096428b3ae81b08327a63a485ad0878de3fb939049038579ac0ef61e17e7",
                "sha256:e8313f01ba26fbbe36c7be1966a7b7424942f670f38e666995b88d012765b9be"
            ],
            "markers": "python_version >= '2.7' and python_version not in '3.0, 3.1, 3.2, 3.3'",
            "version": "==1.1.1"
        },
        "mercantile": {
            "hashes": [
                "sha256:0dff4cbc2c92ceca0e0dfbb3dc74392a96d33cfa29afb1bdfcc80283d3ef4207",
                "sha256:20895bcee8cb346f384d8a1161fde4773f5b2aa937d90a23aebde766a0d1a536"
            ],
            "version": "==1.1.6"
        },
        "morecantile": {
            "hashes": [
                "sha256:09655c0ebfe96f1c806a03bf7e84cdd43e94898ce6405ecbfaebaa2131b61ec1"
            ],
            "markers": "python_version >= '3'",
            "version": "==1.2.0"
        },
        "numexpr": {
            "hashes": [
                "sha256:0eb8d1a949dcc3eea633438af939f406aaaf240ae69b4ab85ed0c11b8d5e77ee",
                "sha256:208597cacb191fe983b4ae05dc9ae8177b17d82a0d9f34719d71ac614744f53b",
                "sha256:280c316d56903d20a474c5e03c073371b8879842b8070606cef0c1ea7371933a",
                "sha256:2cb778a74f315aafc8eded19781e444269bd45f4ce3095697595e5000dc20f8a",
                "sha256:33a610bb775a84ab8ded0af4041df2e931ce7edf5b465ccd9851511429c86d0f",
                "sha256:3d83f6f3d6d449eb82a4a5bd56b9d61c9e1ade65b1188052700171051329888b",
                "sha256:4655276892b5274015377a4487e1c57cc257c666e5578e12679029cc1124fb08",
                "sha256:49f835568c864b444fa6fccf64cc01ff51a6171311742451ac4a176df471f9d8",
                "sha256:57b7fcf2d0a1370bc9a380f3a96f6d10e4dfab5081b61a198a8d23b80c33e634",
                "sha256:57d9ccd0820b7f5b1bed5100dd54a5ae52c39eb5b7e54317ae29e31ed9bd9edf",
                "sha256:583fcf614521edf6eb1326e982d6fe3951dbd451d63e51f7438f0142b491d43f",
                "sha256:59984617a50369670a88a0f0b6decdf59a93828dc42e29c8851bcffcedf0695b",
                "sha256:659cee220ebe4bf88cb527ca9723d7cb390e93cbae8729ff5e927d06713bad26",
                "sha256:687fa9521dbafb130f42d61462f968f211f7eb364f2789c5fbe65d82809ad6b2",
                "sha256:78c7040baf20036f0d85308fd5f8322e30d553b8daff1de264394014feb62cc0",
                "sha256:7cd5369c2f8cb4bac57571e52bca1a9ccc0260567cefa39ac40680dad0e9df4c",
                "sha256:81ff83abc969288673ad37055fef3e5e80cdc87f90245b76c0af9bdef6d5c509",
                "sha256:841c23811b00f35b4ce2c330b57c4398ff4a61af4488ce0e013e5039bba68188",
                "sha256:84d10e27833a5be6c9a61350cba2acb2f36af1e71c4d47c390b4cc80704ccb55",
                "sha256:9e7dbf2a849c34f5e61f9b8119688108f7b5dec97ee8ea2946440bc69a4b28d0",
                "sha256:9f91ea6385f743d5ef5ef0a074270a057115d8a4c57625800dd25b5912f563b2",
                "sha256:a478e224a23609e1bef45b44a65aad2f158a3072947fc0085c231953b1fafdcd",
                "sha256:b0d239d9827e1bcee08344fd05835823bc60aff97232e35a928214d03ff802b1",
                "sha256:c169e1424d495b7efefe69c046cbf89ae0dc7a071a89b6b844ae328ac48fccbc",
                "sha256:e518918a077478523d89060a8eb59178fd80f7f1273fe1a74088c46163fa49b5",
                "sha256:e6a7d0c269a3d9e117072551e78ec5332ece7297f80acf6447d701de0328e7df",
                "sha256:eb2bd8656ee2a92b2e928904d6b7ad434f559b1f74a381ff5f36ad987badd1a6"
            ],
            "version": "==2.7.1"
        },
        "numpy": {
            "hashes": [
                "sha256:04c7d4ebc5ff93d9822075ddb1751ff392a4375e5885299445fcebf877f179d5",
                "sha256:0bfd85053d1e9f60234f28f63d4a5147ada7f432943c113a11afcf3e65d9d4c8",
                "sha256:0c66da1d202c52051625e55a249da35b31f65a81cb56e4c69af0dfb8fb0125bf",
                "sha256:0d310730e1e793527065ad7dde736197b705d0e4c9999775f212b03c44a8484c",
                "sha256:1669ec8e42f169ff715a904c9b2105b6640f3f2a4c4c2cb4920ae8b2785dac65",
                "sha256:2117536e968abb7357d34d754e3733b0d7113d4c9f1d921f21a3d96dec5ff716",
                "sha256:3733640466733441295b0d6d3dcbf8e1ffa7e897d4d82903169529fd3386919a",
                "sha256:4339741994c775396e1a274dba3609c69ab0f16056c1077f18979bec2a2c2e6e",
                "sha256:51ee93e1fac3fe08ef54ff1c7f329db64d8a9c5557e6c8e908be9497ac76374b",
                "sha256:54045b198aebf41bf6bf4088012777c1d11703bf74461d70cd350c0af2182e45",
                "sha256:58d66a6b3b55178a1f8a5fe98df26ace76260a70de694d99577ddeab7eaa9a9d",
                "sha256:59f3d687faea7a4f7f93bd9665e5b102f32f3fa28514f15b126f099b7997203d",
                "sha256:62139af94728d22350a571b7c82795b9d59be77fc162414ada6c8b6a10ef5d02",
                "sha256:7118f0a9f2f617f921ec7d278d981244ba83c85eea197be7c5a4f84af80a9c3c",
                "sha256:7c6646314291d8f5ea900a7ea9c4261f834b5b62159ba2abe3836f4fa6705526",
                "sha256:967c92435f0b3ba37a4257c48b8715b76741410467e2bdb1097e8391fccfae15",
                "sha256:9a3001248b9231ed73894c773142658bab914645261275f675d86c290c37f66d",
                "sha256:aba1d5daf1144b956bc87ffb87966791f5e9f3e1f6fab3d7f581db1f5b598f7a",
                "sha256:addaa551b298052c16885fc70408d3848d4e2e7352de4e7a1e13e691abc734c1",
                "sha256:b594f76771bc7fc8a044c5ba303427ee67c17a09b36e1fa32bde82f5c419d17a",
                "sha256:c35a01777f81e7333bcf276b605f39c872e28295441c265cd0c860f4b40148c1",
                "sha256:cebd4f4e64cfe87f2039e4725781f6326a61f095bc77b3716502bed812b385a9",
                "sha256:d526fa58ae4aead839161535d59ea9565863bb0b0bdb3cc63214613fb16aced4",
                "sha256:d7ac33585e1f09e7345aa902c281bd777fdb792432d27fca857f39b70e5dd31c",
                "sha256:e6ddbdc5113628f15de7e4911c02aed74a4ccff531842c583e5032f6e5a179bd",
                "sha256:eb25c381d168daf351147713f49c626030dcff7a393d5caa62515d415a6071d8"
            ],
            "markers": "python_version >= '3.6'",
            "version": "==1.19.2"
        },
        "psycopg2-binary": {
            "hashes": [
                "sha256:0deac2af1a587ae12836aa07970f5cb91964f05a7c6cdb69d8425ff4c15d4e2c",
                "sha256:0e4dc3d5996760104746e6cfcdb519d9d2cd27c738296525d5867ea695774e67",
                "sha256:11b9c0ebce097180129e422379b824ae21c8f2a6596b159c7659e2e5a00e1aa0",
                "sha256:1fabed9ea2acc4efe4671b92c669a213db744d2af8a9fc5d69a8e9bc14b7a9db",
                "sha256:2dac98e85565d5688e8ab7bdea5446674a83a3945a8f416ad0110018d1501b94",
                "sha256:42ec1035841b389e8cc3692277a0bd81cdfe0b65d575a2c8862cec7a80e62e52",
                "sha256:6a32f3a4cb2f6e1a0b15215f448e8ce2da192fd4ff35084d80d5e39da683e79b",
                "sha256:7312e931b90fe14f925729cde58022f5d034241918a5c4f9797cac62f6b3a9dd",
                "sha256:7d92a09b788cbb1aec325af5fcba9fed7203897bbd9269d5691bb1e3bce29550",
                "sha256:833709a5c66ca52f1d21d41865a637223b368c0ee76ea54ca5bad6f2526c7679",
                "sha256:8cd0fb36c7412996859cb4606a35969dd01f4ea34d9812a141cd920c3b18be77",
                "sha256:950bc22bb56ee6ff142a2cb9ee980b571dd0912b0334aa3fe0fe3788d860bea2",
                "sha256:a0c50db33c32594305b0ef9abc0cb7db13de7621d2cadf8392a1d9b3c437ef77",
                "sha256:a0eb43a07386c3f1f1ebb4dc7aafb13f67188eab896e7397aa1ee95a9c884eb2",
                "sha256:aaa4213c862f0ef00022751161df35804127b78adf4a2755b9f991a507e425fd",
                "sha256:ac0c682111fbf404525dfc0f18a8b5f11be52657d4f96e9fcb75daf4f3984859",
                "sha256:ad20d2eb875aaa1ea6d0f2916949f5c08a19c74d05b16ce6ebf6d24f2c9f75d1",
                "sha256:b4afc542c0ac0db720cf516dd20c0846f71c248d2b3d21013aa0d4ef9c71ca25",
                "sha256:b8a3715b3c4e604bcc94c90a825cd7f5635417453b253499664f784fc4da0152",
                "sha256:ba28584e6bca48c59eecbf7efb1576ca214b47f05194646b081717fa628dfddf",
                "sha256:ba381aec3a5dc29634f20692349d73f2d21f17653bda1decf0b52b11d694541f",
                "sha256:bd1be66dde2b82f80afb9459fc618216753f67109b859a361cf7def5c7968729",
                "sha256:c2507d796fca339c8fb03216364cca68d87e037c1f774977c8fc377627d01c71",
                "sha256:cec7e622ebc545dbb4564e483dd20e4e404da17ae07e06f3e780b2dacd5cee66",
                "sha256:d14b140a4439d816e3b1229a4a525df917d6ea22a0771a2a78332273fd9528a4",
                "sha256:d1b4ab59e02d9008efe10ceabd0b31e79519da6fb67f7d8e8977118832d0f449",
                "sha256:d5227b229005a696cc67676e24c214740efd90b148de5733419ac9aaba3773da",
                "sha256:e1f57aa70d3f7cc6947fd88636a481638263ba04a742b4a37dd25c373e41491a",
                "sha256:e74a55f6bad0e7d3968399deb50f61f4db1926acf4a6d83beaaa7df986f48b1c",
                "sha256:e82aba2188b9ba309fd8e271702bd0d0fc9148ae3150532bbb474f4590039ffb",
                "sha256:ee69dad2c7155756ad114c02db06002f4cded41132cc51378e57aad79cc8e4f4",
                "sha256:f5ab93a2cb2d8338b1674be43b442a7f544a0971da062a5da774ed40587f18f5"
<<<<<<< HEAD
            ],
            "index": "pypi",
            "version": "==2.8.6"
        },
        "pyasn1": {
            "hashes": [
                "sha256:014c0e9976956a08139dc0712ae195324a75e142284d5f87f1a87ee1b068a359",
                "sha256:03840c999ba71680a131cfaee6fab142e1ed9bbd9c693e285cc6aca0d555e576",
                "sha256:0458773cfe65b153891ac249bcf1b5f8f320b7c2ce462151f8fa74de8934becf",
                "sha256:08c3c53b75eaa48d71cf8c710312316392ed40899cb34710d092e96745a358b7",
                "sha256:39c7e2ec30515947ff4e87fb6f456dfc6e84857d34be479c9d4a4ba4bf46aa5d",
                "sha256:5c9414dcfede6e441f7e8f81b43b34e834731003427e5b09e4e00e3172a10f00",
                "sha256:6e7545f1a61025a4e58bb336952c5061697da694db1cae97b116e9c46abcf7c8",
                "sha256:78fa6da68ed2727915c4767bb386ab32cdba863caa7dbe473eaae45f9959da86",
                "sha256:7ab8a544af125fb704feadb008c99a88805126fb525280b2270bb25cc1d78a12",
                "sha256:99fcc3c8d804d1bc6d9a099921e39d827026409a58f2a720dcdb89374ea0c776",
                "sha256:aef77c9fb94a3ac588e87841208bdec464471d9871bd5050a287cc9a475cd0ba",
                "sha256:e89bf84b5437b532b0803ba5c9a5e054d21fec423a89952a74f87fa2c9b7bce2",
                "sha256:fec3e9d8e36808a28efb59b489e4528c10ad0f480e57dcc32b4de5c9d8c9fdf3"
            ],
            "version": "==0.4.8"
        },
        "pycognito": {
            "hashes": [
                "sha256:7a010b74904d8e3b4032e42633603ad562d06e426534f3b9731270eb4a46bbb7",
                "sha256:e489f2bc0a2d3af7d6ec1e98a37f7b7ac7f57e9df398ce51b00dabcabead2dcc"
            ],
            "index": "pypi",
            "version": "==0.1.4"
        },
        "pycparser": {
            "hashes": [
                "sha256:2d475327684562c3a96cc71adf7dc8c4f0565175cf86b6d7a404ff4c771f15f0",
                "sha256:7582ad22678f0fcd81102833f60ef8d0e57288b6b5fb00323d101be910e35705"
            ],
            "markers": "python_version >= '2.7' and python_version not in '3.0, 3.1, 3.2, 3.3'",
            "version": "==2.20"
=======
            ],
            "markers": "python_version >= '2.7' and python_version not in '3.0, 3.1, 3.2, 3.3'",
            "version": "==2.8.6"
>>>>>>> fb47dedf
        },
        "pydantic": {
            "extras": [
                "dotenv"
            ],
            "hashes": [
                "sha256:1783c1d927f9e1366e0e0609ae324039b2479a1a282a98ed6a6836c9ed02002c",
                "sha256:2dc946b07cf24bee4737ced0ae77e2ea6bc97489ba5a035b603bd1b40ad81f7e",
                "sha256:2de562a456c4ecdc80cf1a8c3e70c666625f7d02d89a6174ecf63754c734592e",
                "sha256:36dbf6f1be212ab37b5fda07667461a9219c956181aa5570a00edfb0acdfe4a1",
                "sha256:3fa799f3cfff3e5f536cbd389368fc96a44bb30308f258c94ee76b73bd60531d",
                "sha256:40d765fa2d31d5be8e29c1794657ad46f5ee583a565c83cea56630d3ae5878b9",
                "sha256:418b84654b60e44c0cdd5384294b0e4bc1ebf42d6e873819424f3b78b8690614",
                "sha256:4900b8820b687c9a3ed753684337979574df20e6ebe4227381d04b3c3c628f99",
                "sha256:530d7222a2786a97bc59ee0e0ebbe23728f82974b1f1ad9a11cd966143410633",
                "sha256:54122a8ed6b75fe1dd80797f8251ad2063ea348a03b77218d73ea9fe19bd4e73",
                "sha256:6c3f162ba175678218629f446a947e3356415b6b09122dcb364e58c442c645a7",
                "sha256:b49c86aecde15cde33835d5d6360e55f5e0067bb7143a8303bf03b872935c75b",
                "sha256:b5b3489cb303d0f41ad4a7390cf606a5f2c7a94dcba20c051cd1c653694cb14d",
                "sha256:cf3933c98cb5e808b62fae509f74f209730b180b1e3c3954ee3f7949e083a7df",
                "sha256:eb75dc1809875d5738df14b6566ccf9fd9c0bcde4f36b72870f318f16b9f5c20",
                "sha256:f769141ab0abfadf3305d4fcf36660e5cf568a666dd3efab7c3d4782f70946b1",
                "sha256:f8af9b840a9074e08c0e6dc93101de84ba95df89b267bf7151d74c553d66833b"
            ],
            "markers": "python_version >= '3.6'",
            "version": "==1.6.1"
        },
        "pygeos": {
            "hashes": [
                "sha256:0df97a1cc15fef561c36596f065cac8e05e1b0de08292ad7a07140a5fa6b4015",
                "sha256:1e95c79e34abad166824f3e0bf2412c9ea9873fcf51e0cacfb483f8955505aec",
                "sha256:35b36a819a663a09f8585c6a67fc7c016004769ae08496b6de10b176e7ba61e1",
                "sha256:36e2b60a987b2ce0ce988a334f2afa8925864456dec2c03891af8fd900a89504",
                "sha256:45b7e1aaa5fc9ff53565ef089fb75c53c419ace8cee18385ec1d7c1515c17cbc",
                "sha256:5294e7c8e732325a1f7d370ba0fea1faabc6d14926fbbb2b67a4ae618ed47ed2",
                "sha256:650e56de79eceb75b216c3c08c6d703680d845395f5ea9fd67201bfa8240f6a0",
                "sha256:6585a6adaad8ad3ebcf67e7854211fe9a2bc9beb59dc945b60db6ad40a3a9bd6",
                "sha256:696f2106b7c4a4f33b813cac141cb8483d420d4209f8e1dbde94e5e572cdac16",
                "sha256:914fe40a9da4a4bd280448f173b48e9232aa652d5ff38e23c7039633fe57e92f",
                "sha256:92bae740bc2ccbb9d03f86995e936ff5a6e41b19a9da0499e8985e6e940a7a93",
                "sha256:97a16e1ea243ac65176890d642597276c2c413ba8442a8b4f52cbe1b24ba5f68",
                "sha256:c2bcf0aa4ecad93617d35072230ec9215ca6f9537bf75f959cd4084117269369",
                "sha256:e1ecb3d9edf56eb55208f8d9ff0d314926af3b0527e024172f2fe142b046f4ea",
                "sha256:efb21aa3b01957c21237aaffbecfabc76f6411a9b7c75d359f1b9eb2d7239181",
                "sha256:ff14eff6248b65b46481f06d4141b7b0dd9e3a0a6b9bf10b1a2c0eddccc94ad6"
            ],
            "markers": "python_version >= '3'",
            "version": "==0.8"
        },
        "pyparsing": {
            "hashes": [
                "sha256:c203ec8783bf771a155b207279b9bccb8dea02d8f0c9e5f8ead507bc3246ecc1",
                "sha256:ef9d7589ef3c200abe66653d3f1ab1033c3c419ae9b9bdb1240a85b024efc88b"
            ],
            "markers": "python_version >= '2.6' and python_version not in '3.0, 3.1, 3.2'",
            "version": "==2.4.7"
        },
        "python-dateutil": {
            "hashes": [
                "sha256:73ebfe9dbf22e832286dafa60473e4cd239f8592f699aa5adaf10050e6e1823c",
                "sha256:75bb3f31ea686f1197762692a9ee6a7550b59fc6ca3a1f4b5d7e32fb98e2da2a"
            ],
            "markers": "python_version >= '2.7' and python_version not in '3.0, 3.1, 3.2'",
            "version": "==2.8.1"
        },
        "python-dotenv": {
            "hashes": [
                "sha256:8c10c99a1b25d9a68058a1ad6f90381a62ba68230ca93966882a4dbc3bc9c33d",
                "sha256:c10863aee750ad720f4f43436565e4c1698798d763b63234fb5021b6c616e423"
            ],
            "index": "pypi",
            "version": "==0.14.0"
        },
        "python-editor": {
            "hashes": [
                "sha256:1bf6e860a8ad52a14c3ee1252d5dc25b2030618ed80c022598f00176adc8367d",
                "sha256:51fda6bcc5ddbbb7063b2af7509e43bd84bfc32a4ff71349ec7847713882327b",
                "sha256:5f98b069316ea1c2ed3f67e7f5df6c0d8f10b689964a4a811ff64f0106819ec8",
                "sha256:c3da2053dbab6b29c94e43c486ff67206eafbe7eb52dbec7390b5e2fb05aac77",
                "sha256:ea87e17f6ec459e780e4221f295411462e0d0810858e055fc514684350a2f522"
            ],
            "version": "==1.0.4"
        },
<<<<<<< HEAD
        "python-jose": {
            "extras": [
                "cryptography"
            ],
            "hashes": [
                "sha256:4e4192402e100b5fb09de5a8ea6bcc39c36ad4526341c123d401e2561720335b",
                "sha256:67d7dfff599df676b04a996520d9be90d6cdb7e6dd10b4c7cacc0c3e2e92f2be"
            ],
            "version": "==3.2.0"
        },
        "python-multipart": {
            "hashes": [
                "sha256:f7bb5f611fc600d15fa47b3974c8aa16e93724513b49b5f95c81e6624c83fa43"
            ],
            "version": "==0.0.5"
        },
        "pyyaml": {
            "hashes": [
                "sha256:06a0d7ba600ce0b2d2fe2e78453a470b5a6e000a985dd4a4e54e436cc36b0e97",
                "sha256:240097ff019d7c70a4922b6869d8a86407758333f02203e0fc6ff79c5dcede76",
                "sha256:4f4b913ca1a7319b33cfb1369e91e50354d6f07a135f3b901aca02aa95940bd2",
                "sha256:69f00dca373f240f842b2931fb2c7e14ddbacd1397d57157a9b005a6a9942648",
                "sha256:73f099454b799e05e5ab51423c7bcf361c58d3206fa7b0d555426b1f4d9a3eaf",
                "sha256:74809a57b329d6cc0fdccee6318f44b9b8649961fa73144a98735b0aaf029f1f",
                "sha256:7739fc0fa8205b3ee8808aea45e968bc90082c10aef6ea95e855e10abf4a37b2",
                "sha256:95f71d2af0ff4227885f7a6605c37fd53d3a106fcab511b8860ecca9fcf400ee",
                "sha256:b8eac752c5e14d3eca0e6dd9199cd627518cb5ec06add0de9d32baeee6fe645d",
                "sha256:cc8955cfbfc7a115fa81d85284ee61147059a753344bc51098f3ccd69b0d7e0c",
                "sha256:d13155f591e6fcc1ec3b30685d50bf0711574e2c0dfffd7644babf8b5102ca1a"
            ],
            "version": "==5.3.1"
        },
=======
>>>>>>> fb47dedf
        "rasterio": {
            "extras": [
                "s3"
            ],
            "hashes": [
                "sha256:01dfb3f7a1a730c7417465903aadbf3651ffea10114c01e4e4d190a7739ef1c5",
                "sha256:0536624352e3c7046ffb5f0a70afc4f0508b76b8d0e69a13793701da091fe5b1",
                "sha256:078c6b7756fcd98c517479ac5db99fbc71f17470287ca1513d8c4124d6a01f17",
                "sha256:23603a8b2e492fb971d7707b886886aeda20daa40959e25a929ba6049f91506c",
                "sha256:3051973bbede9475d4c88c9752e8fd33457d4da02212c788d1d12513d4604e97",
                "sha256:6a62064744fdae0eccc355347f756ce2beece8c509aefbfb32c27e3a6aeb97ca",
                "sha256:b0d5651459ec8c1cd89767a796b9d75321a784c3a7fd8afaf36c6704384911f0",
                "sha256:b96ea842184a395eb90b6d7cef7532b4b6cc93e7ac7d9490ac80861991afa3ae",
                "sha256:bf172341db4cf4122d9b72a46296d1c4ca621b210c8d09d90475671f43e69a97",
                "sha256:c098881dfe301c5e3aa43a3171985fb365d64dc4d1c0a1d8288c7870fb240efe"
            ],
            "version": "==1.1.6"
        },
        "requests": {
            "hashes": [
                "sha256:b3559a131db72c33ee969480840fff4bb6dd111de7dd27c8ee1f820f4f00231b",
                "sha256:fe75cc94a9443b9246fc7049224f75604b113c36acb93f87b80ed42c44cbb898"
            ],
            "markers": "python_version >= '2.7' and python_version not in '3.0, 3.1, 3.2, 3.3, 3.4'",
            "version": "==2.24.0"
        },
        "rfc3986": {
            "hashes": [
                "sha256:112398da31a3344dc25dbf477d8df6cb34f9278a94fee2625d89e4514be8bb9d",
                "sha256:af9147e9aceda37c91a05f4deb128d4b4b49d6b199775fd2d2927768abdc8f50"
            ],
            "version": "==1.4.0"
        },
        "rio-cogeo": {
            "hashes": [
                "sha256:2cf183c2008e1399a3cf96360e7d39958c292a762bd52727a5c49f4117548a3d"
            ],
            "markers": "python_version >= '3'",
            "version": "==2.0a5"
        },
        "rio-color": {
            "hashes": [
                "sha256:0a5aae25b9b631908c9cd9ede78849c84332d45ac227f8249280cbe60baf3313",
                "sha256:1e0faf2dba3c3f3f85278c032edf3071ab8a2e5058a9f5f08abd101e6d431ed8",
                "sha256:258f4beb86eed5b7b337a1507b8b2bfbbbf6be0c90ad6f7419d4bf02262068a9",
                "sha256:2fb6e6603f5ed33b73ef6a5e35f8d3e135af9504f89c5d44229c6c12e62d70e8",
                "sha256:34e7047435d9cb775a0989de1422474178ad18802c51aec0c735bbc560db7459",
                "sha256:5dfb0659bf7925cbf41405157aeefc65c91aaacd38318093835bc3b5f98d4c60",
                "sha256:780a8f99fd56e3c2ffa941943c5dbd64da576962ba2d3554cdee90200895c05a",
                "sha256:9868bea9202104fdf9174c4e6fdd1879c6e05d295b98cdd455131c68c5e89202",
                "sha256:990519fee21da30445012df64e1d21ecdfd6c845a9567560081f99e8d8c38d22",
                "sha256:a9a0adab4b5db53206035c25b8d231a287fc04fa50f2d7429e5a192555ba5c68",
                "sha256:dc5d267b11babbda4a57d790a879cc98e6a787febe05c3572aa7df6db2ec4bcf",
                "sha256:e37cd9a15cb49f1bc0147647a60d721483f2cbe515ebacf9c97654329154b9aa"
            ],
            "version": "==1.0.0"
        },
        "rio-mucho": {
            "hashes": [
                "sha256:156eb911521969e4a795ab438e02c9ac5bf5b441806fa78e556f0d1ea113a27c",
                "sha256:4677aca0613b35b1eb6dcdf314eafc23b707c42e54e9af89a87c86df5ae1ba6c",
                "sha256:606f662e4cc0c7efb98dd7a1eb4df9d93022a305d187b6c02574c4542593b590"
            ],
            "version": "==1.0.0"
        },
        "rio-tiler": {
            "hashes": [
<<<<<<< HEAD
                "sha256:d0d2663617895dc4d1cae333ef055ea8870f1839cdd2421f9d9968491cc4e8c0"
            ],
            "markers": "python_version >= '3.5'",
            "version": "==2.0b9"
=======
                "sha256:d6114b61efacb85117d0d6cf65b03c07e7bf1fbb3dce253b28db8608696adee9"
            ],
            "markers": "python_version >= '3.5'",
            "version": "==2.0b11"
>>>>>>> fb47dedf
        },
        "rio-tiler-crs": {
            "hashes": [
                "sha256:8e1f207002b335ee46adc846bc85fc304ae87bbdfb66f0913ce722f1ecaeb632"
            ],
            "markers": "python_version >= '3'",
            "version": "==3.0b5"
        },
<<<<<<< HEAD
        "rsa": {
            "hashes": [
                "sha256:109ea5a66744dd859bf16fe904b8d8b627adafb9408753161e766a92e7d681fa",
                "sha256:6166864e23d6b5195a5cfed6cd9fed0fe774e226d8f854fcb23b7bbef0350233"
            ],
            "markers": "python_version >= '3.5' and python_version < '4'",
            "version": "==4.6"
        },
        "rx": {
            "hashes": [
                "sha256:13a1d8d9e252625c173dc795471e614eadfe1cf40ffc684e08b8fff0d9748c23",
                "sha256:7357592bc7e881a95e0c2013b73326f704953301ab551fbc8133a6fadab84105"
            ],
            "version": "==1.6.1"
        },
=======
>>>>>>> fb47dedf
        "s3transfer": {
            "hashes": [
                "sha256:2482b4259524933a022d59da830f51bd746db62f047d6eb213f2f8855dcb8a13",
                "sha256:921a37e2aefc64145e7b73d50c71bb4f26f46e4c9f414dc648c6245ff92cf7db"
            ],
            "version": "==0.3.3"
        },
        "shapely": {
            "hashes": [
                "sha256:052eb5b9ba756808a7825e8a8020fb146ec489dd5c919e7d139014775411e688",
                "sha256:1641724c1055459a7e2b8bbe47ba25bdc89554582e62aec23cb3f3ca25f9b129",
                "sha256:17df66e87d0fe0193910aeaa938c99f0b04f67b430edb8adae01e7be557b141b",
                "sha256:182716ffb500d114b5d1b75d7fd9d14b7d3414cef3c38c0490534cc9ce20981a",
                "sha256:35be1c5d869966569d3dfd4ec31832d7c780e9df760e1fe52131105685941891",
                "sha256:4c10f317e379cc404f8fc510cd9982d5d3e7ba13a9cfd39aa251d894c6366798",
                "sha256:4f3c59f6dbf86a9fc293546de492f5e07344e045f9333f3a753f2dda903c45d1",
                "sha256:60e5b2282619249dbe8dc5266d781cc7d7fb1b27fa49f8241f2167672ad26719",
                "sha256:6593026cd3f5daaea12bcc51ae5c979318070fefee210e7990cb8ac2364e79a1",
                "sha256:6871acba8fbe744efa4f9f34e726d070bfbf9bffb356a8f6d64557846324232b",
                "sha256:791477edb422692e7dc351c5ed6530eb0e949a31b45569946619a0d9cd5f53cb",
                "sha256:8e7659dd994792a0aad8fb80439f59055a21163e236faf2f9823beb63a380e19",
                "sha256:8f15b6ce67dcc05b61f19c689b60f3fe58550ba994290ff8332f711f5aaa9840",
                "sha256:90a3e2ae0d6d7d50ff2370ba168fbd416a53e7d8448410758c5d6a5920646c1d",
                "sha256:a3774516c8a83abfd1ddffb8b6ec1b0935d7fe6ea0ff5c31a18bfdae567b4eba",
                "sha256:da38ed3d65b8091447dc3717e5218cc336d20303b77b0634b261bc5c1aa2bae8",
                "sha256:de618e67b64a51a0768d26a9963ecd7d338a2cf6e9e7582d2385f88ad005b3d1",
                "sha256:e3afccf0437edc108eef1e2bb9cc4c7073e7705924eb4cd0bf7715cd1ef0ce1b"
            ],
            "version": "==1.7.1"
        },
        "six": {
            "hashes": [
                "sha256:30639c035cdb23534cd4aa2dd52c3bf48f06e5f4a941509c8bafd8ce11080259",
                "sha256:8b74bedcbbbaca38ff6d7491d76f2b06b3592611af620f8426e82dddb04a5ced"
            ],
            "markers": "python_version >= '2.7' and python_version not in '3.0, 3.1, 3.2'",
            "version": "==1.15.0"
        },
        "sniffio": {
            "hashes": [
                "sha256:20ed6d5b46f8ae136d00b9dcb807615d83ed82ceea6b2058cecb696765246da5",
                "sha256:8e3810100f69fe0edd463d02ad407112542a11ffdc29f67db2bf3771afb87a21"
            ],
            "markers": "python_version >= '3.5'",
            "version": "==1.1.0"
        },
        "snuggs": {
            "hashes": [
                "sha256:501cf113fe3892e14e2fee76da5cd0606b7e149c411c271898e6259ebde2617b",
                "sha256:988dde5d4db88e9d71c99457404773dabcc7a1c45971bfbe81900999942d9f07"
            ],
            "version": "==1.4.7"
        },
        "sqlakeyset": {
            "hashes": [
                "sha256:1e3438465caaeeaa66b4f332896035608527dfafee7908ed13d121793285b265",
                "sha256:cf7bbe3d0de25df8a2c5a7fc2d59c7baaacec4c718acae863cc04b98f1ae85ee"
            ],
            "version": "==1.0.1595476224"
        },
        "sqlalchemy": {
            "hashes": [
                "sha256:072766c3bd09294d716b2d114d46ffc5ccf8ea0b714a4e1c48253014b771c6bb",
                "sha256:107d4af989831d7b091e382d192955679ec07a9209996bf8090f1f539ffc5804",
                "sha256:15c0bcd3c14f4086701c33a9e87e2c7ceb3bcb4a246cd88ec54a49cf2a5bd1a6",
                "sha256:26c5ca9d09f0e21b8671a32f7d83caad5be1f6ff45eef5ec2f6fd0db85fc5dc0",
                "sha256:276936d41111a501cf4a1a0543e25449108d87e9f8c94714f7660eaea89ae5fe",
                "sha256:3292a28344922415f939ee7f4fc0c186f3d5a0bf02192ceabd4f1129d71b08de",
                "sha256:33d29ae8f1dc7c75b191bb6833f55a19c932514b9b5ce8c3ab9bc3047da5db36",
                "sha256:3bba2e9fbedb0511769780fe1d63007081008c5c2d7d715e91858c94dbaa260e",
                "sha256:465c999ef30b1c7525f81330184121521418a67189053bcf585824d833c05b66",
                "sha256:51064ee7938526bab92acd049d41a1dc797422256086b39c08bafeffb9d304c6",
                "sha256:5a49e8473b1ab1228302ed27365ea0fadd4bf44bc0f9e73fe38e10fdd3d6b4fc",
                "sha256:618db68745682f64cedc96ca93707805d1f3a031747b5a0d8e150cfd5055ae4d",
                "sha256:6547b27698b5b3bbfc5210233bd9523de849b2bb8a0329cd754c9308fc8a05ce",
                "sha256:6557af9e0d23f46b8cd56f8af08eaac72d2e3c632ac8d5cf4e20215a8dca7cea",
                "sha256:73a40d4fcd35fdedce07b5885905753d5d4edf413fbe53544dd871f27d48bd4f",
                "sha256:8280f9dae4adb5889ce0bb3ec6a541bf05434db5f9ab7673078c00713d148365",
                "sha256:83469ad15262402b0e0974e612546bc0b05f379b5aa9072ebf66d0f8fef16bea",
                "sha256:860d0fe234922fd5552b7f807fbb039e3e7ca58c18c8d38aa0d0a95ddf4f6c23",
                "sha256:883c9fb62cebd1e7126dd683222b3b919657590c3e2db33bdc50ebbad53e0338",
                "sha256:8afcb6f4064d234a43fea108859942d9795c4060ed0fbd9082b0f280181a15c1",
                "sha256:96f51489ac187f4bab588cf51f9ff2d40b6d170ac9a4270ffaed535c8404256b",
                "sha256:9e865835e36dfbb1873b65e722ea627c096c11b05f796831e3a9b542926e979e",
                "sha256:aa0554495fe06172b550098909be8db79b5accdf6ffb59611900bea345df5eba",
                "sha256:b595e71c51657f9ee3235db8b53d0b57c09eee74dfb5b77edff0e46d2218dc02",
                "sha256:b6ff91356354b7ff3bd208adcf875056d3d886ed7cef90c571aef2ab8a554b12",
                "sha256:b70bad2f1a5bd3460746c3fb3ab69e4e0eb5f59d977a23f9b66e5bdc74d97b86",
                "sha256:c7adb1f69a80573698c2def5ead584138ca00fff4ad9785a4b0b2bf927ba308d",
                "sha256:c898b3ebcc9eae7b36bd0b4bbbafce2d8076680f6868bcbacee2d39a7a9726a7",
                "sha256:e49947d583fe4d29af528677e4f0aa21f5e535ca2ae69c48270ebebd0d8843c0",
                "sha256:eb1d71643e4154398b02e88a42fc8b29db8c44ce4134cf0f4474bfc5cb5d4dac",
                "sha256:f2e8a9c0c8813a468aa659a01af6592f71cd30237ec27c4cc0683f089f90dcfc",
                "sha256:fe7fe11019fc3e6600819775a7d55abc5446dda07e9795f5954fdbf8a49e1c37"
            ],
            "markers": "python_version >= '2.7' and python_version not in '3.0, 3.1, 3.2, 3.3'",
            "version": "==1.3.19"
        },
        "stac-pydantic": {
            "hashes": [
<<<<<<< HEAD
                "sha256:13a6bc37a8324a23e19f784994df7fd0ce6a9b3b9785f33a2c7b5d1c4543fc28",
                "sha256:3f482c6ae4db51aa606fdfd523033ada94136f09ea7e76f2989fe62ea74cfa44"
            ],
            "index": "pypi",
            "version": "==1.3.5"
=======
                "sha256:49aabb20532376273f9d42c9d026729f8fd1935b8386c3d78cca54cb745f050c",
                "sha256:a6b5b9ccd61434b89eccfa1de5a9977812d6983561aa9d219b75cd1dc93ce66d"
            ],
            "markers": "python_version >= '3.6'",
            "version": "==1.3.6"
>>>>>>> fb47dedf
        },
        "starlette": {
            "hashes": [
                "sha256:bd2ffe5e37fb75d014728511f8e68ebf2c80b0fa3d04ca1479f4dc752ae31ac9",
                "sha256:ebe8ee08d9be96a3c9f31b2cb2a24dbdf845247b745664bd8a3f9bd0c977fdbc"
            ],
            "markers": "python_version >= '3.6'",
            "version": "==0.13.6"
        },
        "supermercado": {
            "hashes": [
                "sha256:5a9873db8b2c194289527491a5e1bd580ad78f3b47c578f806126a01c448f613",
                "sha256:f2310c00a7d151ffe60b9e817bec8f2c5ea8706f6080f685e3e3132eb3279327"
            ],
            "version": "==0.1.1"
        },
        "titiler": {
            "hashes": [
                "sha256:b04b71d29951b8dedffa262a69f1745c16ecfe5c5d368b7fb50e1df45690e312"
            ],
            "markers": "python_version >= '3'",
            "version": "==0.1a2"
        },
<<<<<<< HEAD
        "ujson": {
            "hashes": [
                "sha256:0784f35f2ace41ed55c435ee11f9d9877cf3e6ff03c8850f87504cb93e9a9469",
                "sha256:0bdc62a1543d697e9c649ac0ac41e0d076a7b886d6b45f9f21971e25b90a2b27",
                "sha256:17460d88dd4b9630e449e5d29b97301e6dbbbedbf46a6f95f3b2cb7e1333e6ea",
                "sha256:2050c7f1ce72055f1b6fba29e4694ccf4509917d3be3ed6f3543ef3ff00eec4a",
                "sha256:253edfe274538bb1060ab8877d51fc75e416047d5fab5340454a48b971f30612",
                "sha256:2d50cb3d87d4aabe6dbeb6ef79025bf9fdf350c4355c24819dc5c5cc38bad3dc",
                "sha256:437e051a3e292ddbd5b4682f9b6c3e2ea4cd059d0d75bc9f8314349d63cbb015",
                "sha256:59048958793e0b0489449a414e2fbe54644457be1dd882b99a4fe16158632af1",
                "sha256:5ae6f599ef7c01ef626697f9e15e9d4e2a186ab4c0593ddb529b86866b562efb",
                "sha256:66d47eabb4f0e12b5784b1a49c59bc6f32e91e18e02f2a43c5e91e2f6ad9cc60",
                "sha256:6ee651c0210a67e3a72367de53ccac83b623913214e7c75015caadfad2b7e0dc",
                "sha256:6f7c24dabb0ff0ff43744d18211af6035ef37197f530c13edf704e627da7251d",
                "sha256:7060105de892cada2f01bd072d33b2421b4eefd32536207c1c9f2ade18656139",
                "sha256:782bdf016da793a3bf138e50ed973428e59006b8d73a9e1911bc6207c6b79fff",
                "sha256:7b6496b3e2bc396628f114fd96ec41655b10c84adececc0ef8cf1c2329dae36c",
                "sha256:812748c8de041f1ef5e9b37f33121c0c7390055fa5f12215b3d06a63b1c055a2",
                "sha256:a27ea44406100a97fb0fcc0b18dcdaf324824e722a00856a2992fafc65779351",
                "sha256:a476525862a394018a7a3438c86596815b84518b2744184444fc6f8b0e3e4aee",
                "sha256:abb1996ba1c1d2faf5b1e38efa97da7f64e5373a31f705b96fe0587f5f778db4",
                "sha256:d0ad63fc88d4e4cb7630f59aacd742256804a4cee447e9589e55957107a469b7",
                "sha256:fda324ca055e671eae46e8fc32b46fab20eb251d3e6e22beb67f71f1d240b0b4"
            ],
            "version": "==3.2.0"
        },
=======
>>>>>>> fb47dedf
        "urllib3": {
            "hashes": [
                "sha256:91056c15fa70756691db97756772bb1eb9678fa585d9184f24534b100dc60f4a",
                "sha256:e7983572181f5e1522d9c98453462384ee92a0be7fac5f1413a1e35c56cc0461"
            ],
            "markers": "python_version != '3.4'",
            "version": "==1.25.10"
        },
        "uvicorn": {
            "hashes": [
                "sha256:46a83e371f37ea7ff29577d00015f02c942410288fb57def6440f2653fff1d26",
                "sha256:4b70ddb4c1946e39db9f3082d53e323dfd50634b95fd83625d778729ef1730ef"
            ],
            "version": "==0.11.8"
        },
        "uvloop": {
            "hashes": [
                "sha256:08b109f0213af392150e2fe6f81d33261bb5ce968a288eb698aad4f46eb711bd",
                "sha256:123ac9c0c7dd71464f58f1b4ee0bbd81285d96cdda8bc3519281b8973e3a461e",
                "sha256:4315d2ec3ca393dd5bc0b0089d23101276778c304d42faff5dc4579cb6caef09",
                "sha256:4544dcf77d74f3a84f03dd6278174575c44c67d7165d4c42c71db3fdc3860726",
                "sha256:afd5513c0ae414ec71d24f6f123614a80f3d27ca655a4fcf6cabe50994cc1891",
                "sha256:b4f591aa4b3fa7f32fb51e2ee9fea1b495eb75b0b3c8d0ca52514ad675ae63f7",
                "sha256:bcac356d62edd330080aed082e78d4b580ff260a677508718f88016333e2c9c5",
                "sha256:e7514d7a48c063226b7d06617cbb12a14278d4323a065a8d46a7962686ce2e95",
                "sha256:f07909cd9fc08c52d294b1570bba92186181ca01fe3dc9ffba68955273dd7362"
            ],
            "markers": "sys_platform != 'win32' and sys_platform != 'cygwin' and platform_python_implementation != 'PyPy'",
            "version": "==0.14.0"
        },
        "websockets": {
            "hashes": [
                "sha256:0e4fb4de42701340bd2353bb2eee45314651caa6ccee80dbd5f5d5978888fed5",
                "sha256:1d3f1bf059d04a4e0eb4985a887d49195e15ebabc42364f4eb564b1d065793f5",
                "sha256:20891f0dddade307ffddf593c733a3fdb6b83e6f9eef85908113e628fa5a8308",
                "sha256:295359a2cc78736737dd88c343cd0747546b2174b5e1adc223824bcaf3e164cb",
                "sha256:2db62a9142e88535038a6bcfea70ef9447696ea77891aebb730a333a51ed559a",
                "sha256:3762791ab8b38948f0c4d281c8b2ddfa99b7e510e46bd8dfa942a5fff621068c",
                "sha256:3db87421956f1b0779a7564915875ba774295cc86e81bc671631379371af1170",
                "sha256:3ef56fcc7b1ff90de46ccd5a687bbd13a3180132268c4254fc0fa44ecf4fc422",
                "sha256:4f9f7d28ce1d8f1295717c2c25b732c2bc0645db3215cf757551c392177d7cb8",
                "sha256:5c01fd846263a75bc8a2b9542606927cfad57e7282965d96b93c387622487485",
                "sha256:5c65d2da8c6bce0fca2528f69f44b2f977e06954c8512a952222cea50dad430f",
                "sha256:751a556205d8245ff94aeef23546a1113b1dd4f6e4d102ded66c39b99c2ce6c8",
                "sha256:7ff46d441db78241f4c6c27b3868c9ae71473fe03341340d2dfdbe8d79310acc",
                "sha256:965889d9f0e2a75edd81a07592d0ced54daa5b0785f57dc429c378edbcffe779",
                "sha256:9b248ba3dd8a03b1a10b19efe7d4f7fa41d158fdaa95e2cf65af5a7b95a4f989",
                "sha256:9bef37ee224e104a413f0780e29adb3e514a5b698aabe0d969a6ba426b8435d1",
                "sha256:c1ec8db4fac31850286b7cd3b9c0e1b944204668b8eb721674916d4e28744092",
                "sha256:c8a116feafdb1f84607cb3b14aa1418424ae71fee131642fc568d21423b51824",
                "sha256:ce85b06a10fc65e6143518b96d3dca27b081a740bae261c2fb20375801a9d56d",
                "sha256:d705f8aeecdf3262379644e4b55107a3b55860eb812b673b28d0fbc347a60c55",
                "sha256:e898a0863421650f0bebac8ba40840fc02258ef4714cb7e1fd76b6a6354bda36",
                "sha256:f8a7bff6e8664afc4e6c28b983845c5bc14965030e3fb98789734d416af77c4b"
            ],
            "markers": "python_full_version >= '3.6.1'",
            "version": "==8.1"
        }
    },
    "develop": {
        "appdirs": {
            "hashes": [
                "sha256:7d5d0167b2b1ba821647616af46a749d1c653740dd0d2415100fe26e27afdf41",
                "sha256:a841dacd6b99318a741b166adb07e19ee71a274450e68237b4650ca1055ab128"
            ],
            "version": "==1.4.4"
        },
        "attrs": {
            "hashes": [
                "sha256:26b54ddbbb9ee1d34d5d3668dd37d6cf74990ab23c828c2888dccdceee395594",
                "sha256:fce7fc47dfc976152e82d53ff92fa0407700c21acd20886a13777a0d20e655dc"
            ],
            "markers": "python_version >= '2.7' and python_version not in '3.0, 3.1, 3.2, 3.3'",
            "version": "==20.2.0"
        },
        "certifi": {
            "hashes": [
                "sha256:5930595817496dd21bb8dc35dad090f1c2cd0adfaf21204bf6732ca5d8ee34d3",
                "sha256:8fc0819f1f30ba15bdb34cceffb9ef04d99f420f68eb75d901e9560b8749fc41"
            ],
            "version": "==2020.6.20"
        },
        "cfgv": {
            "hashes": [
                "sha256:32e43d604bbe7896fe7c248a9c2276447dbef840feb28fe20494f62af110211d",
                "sha256:cf22deb93d4bcf92f345a5c3cd39d3d41d6340adc60c78bbbd6588c384fda6a1"
            ],
            "markers": "python_full_version >= '3.6.1'",
            "version": "==3.2.0"
        },
        "chardet": {
            "hashes": [
                "sha256:84ab92ed1c4d4f16916e05906b6b75a6c0fb5db821cc65e70cbd64a3e2a5eaae",
                "sha256:fc323ffcaeaed0e0a02bf4d117757b98aed530d9ed4531e3e15460124c106691"
            ],
            "version": "==3.0.4"
        },
        "coverage": {
            "hashes": [
                "sha256:0203acd33d2298e19b57451ebb0bed0ab0c602e5cf5a818591b4918b1f97d516",
                "sha256:0f313707cdecd5cd3e217fc68c78a960b616604b559e9ea60cc16795c4304259",
                "sha256:1c6703094c81fa55b816f5ae542c6ffc625fec769f22b053adb42ad712d086c9",
                "sha256:1d44bb3a652fed01f1f2c10d5477956116e9b391320c94d36c6bf13b088a1097",
                "sha256:280baa8ec489c4f542f8940f9c4c2181f0306a8ee1a54eceba071a449fb870a0",
                "sha256:29a6272fec10623fcbe158fdf9abc7a5fa032048ac1d8631f14b50fbfc10d17f",
                "sha256:2b31f46bf7b31e6aa690d4c7a3d51bb262438c6dcb0d528adde446531d0d3bb7",
                "sha256:2d43af2be93ffbad25dd959899b5b809618a496926146ce98ee0b23683f8c51c",
                "sha256:381ead10b9b9af5f64646cd27107fb27b614ee7040bb1226f9c07ba96625cbb5",
                "sha256:47a11bdbd8ada9b7ee628596f9d97fbd3851bd9999d398e9436bd67376dbece7",
                "sha256:4d6a42744139a7fa5b46a264874a781e8694bb32f1d76d8137b68138686f1729",
                "sha256:50691e744714856f03a86df3e2bff847c2acede4c191f9a1da38f088df342978",
                "sha256:530cc8aaf11cc2ac7430f3614b04645662ef20c348dce4167c22d99bec3480e9",
                "sha256:582ddfbe712025448206a5bc45855d16c2e491c2dd102ee9a2841418ac1c629f",
                "sha256:63808c30b41f3bbf65e29f7280bf793c79f54fb807057de7e5238ffc7cc4d7b9",
                "sha256:71b69bd716698fa62cd97137d6f2fdf49f534decb23a2c6fc80813e8b7be6822",
                "sha256:7858847f2d84bf6e64c7f66498e851c54de8ea06a6f96a32a1d192d846734418",
                "sha256:78e93cc3571fd928a39c0b26767c986188a4118edc67bc0695bc7a284da22e82",
                "sha256:7f43286f13d91a34fadf61ae252a51a130223c52bfefb50310d5b2deb062cf0f",
                "sha256:86e9f8cd4b0cdd57b4ae71a9c186717daa4c5a99f3238a8723f416256e0b064d",
                "sha256:8f264ba2701b8c9f815b272ad568d555ef98dfe1576802ab3149c3629a9f2221",
                "sha256:9342dd70a1e151684727c9c91ea003b2fb33523bf19385d4554f7897ca0141d4",
                "sha256:9361de40701666b034c59ad9e317bae95c973b9ff92513dd0eced11c6adf2e21",
                "sha256:9669179786254a2e7e57f0ecf224e978471491d660aaca833f845b72a2df3709",
                "sha256:aac1ba0a253e17889550ddb1b60a2063f7474155465577caa2a3b131224cfd54",
                "sha256:aef72eae10b5e3116bac6957de1df4d75909fc76d1499a53fb6387434b6bcd8d",
                "sha256:bd3166bb3b111e76a4f8e2980fa1addf2920a4ca9b2b8ca36a3bc3dedc618270",
                "sha256:c1b78fb9700fc961f53386ad2fd86d87091e06ede5d118b8a50dea285a071c24",
                "sha256:c3888a051226e676e383de03bf49eb633cd39fc829516e5334e69b8d81aae751",
                "sha256:c5f17ad25d2c1286436761b462e22b5020d83316f8e8fcb5deb2b3151f8f1d3a",
                "sha256:c851b35fc078389bc16b915a0a7c1d5923e12e2c5aeec58c52f4aa8085ac8237",
                "sha256:cb7df71de0af56000115eafd000b867d1261f786b5eebd88a0ca6360cccfaca7",
                "sha256:cedb2f9e1f990918ea061f28a0f0077a07702e3819602d3507e2ff98c8d20636",
                "sha256:e8caf961e1b1a945db76f1b5fa9c91498d15f545ac0ababbe575cfab185d3bd8"
            ],
            "markers": "python_version >= '2.7' and python_version not in '3.0, 3.1, 3.2, 3.3, 3.4' and python_version < '4'",
            "version": "==5.3"
        },
        "distlib": {
            "hashes": [
                "sha256:8c09de2c67b3e7deef7184574fc060ab8a793e7adbb183d942c389c8b13c52fb",
                "sha256:edf6116872c863e1aa9d5bb7cb5e05a022c519a4594dc703843343a9ddd9bff1"
            ],
            "version": "==0.3.1"
        },
        "filelock": {
            "hashes": [
                "sha256:18d82244ee114f543149c66a6e0c14e9c4f8a1044b5cdaadd0f82159d6a6ff59",
                "sha256:929b7d63ec5b7d6b71b0fa5ac14e030b3f70b75747cef1b10da9b879fef15836"
            ],
            "version": "==3.0.12"
        },
        "identify": {
            "hashes": [
<<<<<<< HEAD
                "sha256:009f92ba753c467a99f6fd3eb395412cbc34077dd5a64313b62ba04297f2ab8e",
                "sha256:0868312cb7402b48cf44fe3f568259f804ef4e983c143d11bf7a51ca311ebc34"
            ],
            "markers": "python_version >= '2.7' and python_version not in '3.0, 3.1, 3.2, 3.3'",
            "version": "==1.5.0"
=======
                "sha256:7c22c384a2c9b32c5cc891d13f923f6b2653aa83e2d75d8f79be240d6c86c4f4",
                "sha256:da683bfb7669fa749fc7731f378229e2dbf29a1d1337cbde04106f02236eb29d"
            ],
            "markers": "python_version >= '2.7' and python_version not in '3.0, 3.1, 3.2, 3.3'",
            "version": "==1.5.5"
>>>>>>> fb47dedf
        },
        "idna": {
            "hashes": [
                "sha256:b307872f855b18632ce0c21c5e45be78c0ea7ae4c15c828c20788b26921eb3f6",
                "sha256:b97d804b1e9b523befed77c48dacec60e6dcb0b5391d57af6a65a312a90648c0"
            ],
            "markers": "python_version >= '2.7' and python_version not in '3.0, 3.1, 3.2, 3.3'",
            "version": "==2.10"
        },
        "iniconfig": {
            "hashes": [
                "sha256:80cf40c597eb564e86346103f609d74efce0f6b4d4f30ec8ce9e2c26411ba437",
                "sha256:e5f92f89355a67de0595932a6c6c02ab4afddc6fcdc0bfc5becd0d60884d3f69"
            ],
            "version": "==1.0.1"
        },
        "more-itertools": {
            "hashes": [
                "sha256:6f83822ae94818eae2612063a5101a7311e68ae8002005b5e05f03fd74a86a20",
                "sha256:9b30f12df9393f0d28af9210ff8efe48d10c94f73e5daf886f10c4b0b0b4f03c"
            ],
            "markers": "python_version >= '3.5'",
            "version": "==8.5.0"
        },
        "nodeenv": {
            "hashes": [
                "sha256:5304d424c529c997bc888453aeaa6362d242b6b4631e90f3d4bf1b290f1c84a9",
                "sha256:ab45090ae383b716c4ef89e690c41ff8c2b257b85b309f01f3654df3d084bd7c"
            ],
            "version": "==1.5.0"
        },
        "packaging": {
            "hashes": [
                "sha256:4357f74f47b9c12db93624a82154e9b120fa8293699949152b22065d556079f8",
                "sha256:998416ba6962ae7fbd6596850b80e17859a5753ba17c32284f67bfff33784181"
            ],
            "markers": "python_version >= '2.7' and python_version not in '3.0, 3.1, 3.2, 3.3'",
            "version": "==20.4"
        },
        "pluggy": {
            "hashes": [
                "sha256:15b2acde666561e1298d71b523007ed7364de07029219b604cf808bfa1c765b0",
                "sha256:966c145cd83c96502c3c3868f50408687b38434af77734af1e9ca461a4081d2d"
            ],
            "markers": "python_version >= '2.7' and python_version not in '3.0, 3.1, 3.2, 3.3'",
            "version": "==0.13.1"
        },
        "pre-commit": {
            "hashes": [
                "sha256:810aef2a2ba4f31eed1941fc270e72696a1ad5590b9751839c90807d0fff6b9a",
                "sha256:c54fd3e574565fe128ecc5e7d2f91279772ddb03f8729645fa812fe809084a70"
            ],
            "index": "pypi",
            "version": "==2.7.1"
        },
        "py": {
            "hashes": [
                "sha256:366389d1db726cd2fcfc79732e75410e5fe4d31db13692115529d34069a043c2",
                "sha256:9ca6883ce56b4e8da7e79ac18787889fa5206c79dcc67fb065376cd2fe03f342"
            ],
            "markers": "python_version >= '2.7' and python_version not in '3.0, 3.1, 3.2, 3.3'",
            "version": "==1.9.0"
        },
        "pyparsing": {
            "hashes": [
                "sha256:c203ec8783bf771a155b207279b9bccb8dea02d8f0c9e5f8ead507bc3246ecc1",
                "sha256:ef9d7589ef3c200abe66653d3f1ab1033c3c419ae9b9bdb1240a85b024efc88b"
            ],
            "markers": "python_version >= '2.6' and python_version not in '3.0, 3.1, 3.2'",
            "version": "==2.4.7"
        },
        "pytest": {
            "hashes": [
                "sha256:0e37f61339c4578776e090c3b8f6b16ce4db333889d65d0efb305243ec544b40",
                "sha256:c8f57c2a30983f469bf03e68cdfa74dc474ce56b8f280ddcb080dfd91df01043"
            ],
            "index": "pypi",
            "version": "==6.0.2"
        },
        "pytest-asyncio": {
            "hashes": [
                "sha256:2eae1e34f6c68fc0a9dc12d4bea190483843ff4708d24277c41568d6b6044f1d",
                "sha256:9882c0c6b24429449f5f969a5158b528f39bde47dc32e85b9f0403965017e700"
            ],
            "index": "pypi",
            "version": "==0.14.0"
        },
        "pytest-cov": {
            "hashes": [
                "sha256:45ec2d5182f89a81fc3eb29e3d1ed3113b9e9a873bcddb2a71faaab066110191",
                "sha256:47bd0ce14056fdd79f93e1713f88fad7bdcc583dcd7783da86ef2f085a0bb88e"
            ],
            "index": "pypi",
            "version": "==2.10.1"
        },
        "pyyaml": {
            "hashes": [
                "sha256:06a0d7ba600ce0b2d2fe2e78453a470b5a6e000a985dd4a4e54e436cc36b0e97",
                "sha256:240097ff019d7c70a4922b6869d8a86407758333f02203e0fc6ff79c5dcede76",
                "sha256:4f4b913ca1a7319b33cfb1369e91e50354d6f07a135f3b901aca02aa95940bd2",
                "sha256:69f00dca373f240f842b2931fb2c7e14ddbacd1397d57157a9b005a6a9942648",
                "sha256:73f099454b799e05e5ab51423c7bcf361c58d3206fa7b0d555426b1f4d9a3eaf",
                "sha256:74809a57b329d6cc0fdccee6318f44b9b8649961fa73144a98735b0aaf029f1f",
                "sha256:7739fc0fa8205b3ee8808aea45e968bc90082c10aef6ea95e855e10abf4a37b2",
                "sha256:95f71d2af0ff4227885f7a6605c37fd53d3a106fcab511b8860ecca9fcf400ee",
                "sha256:b8eac752c5e14d3eca0e6dd9199cd627518cb5ec06add0de9d32baeee6fe645d",
                "sha256:cc8955cfbfc7a115fa81d85284ee61147059a753344bc51098f3ccd69b0d7e0c",
                "sha256:d13155f591e6fcc1ec3b30685d50bf0711574e2c0dfffd7644babf8b5102ca1a"
            ],
            "version": "==5.3.1"
        },
        "requests": {
            "hashes": [
                "sha256:b3559a131db72c33ee969480840fff4bb6dd111de7dd27c8ee1f820f4f00231b",
                "sha256:fe75cc94a9443b9246fc7049224f75604b113c36acb93f87b80ed42c44cbb898"
            ],
            "markers": "python_version >= '2.7' and python_version not in '3.0, 3.1, 3.2, 3.3, 3.4'",
            "version": "==2.24.0"
        },
        "six": {
            "hashes": [
                "sha256:30639c035cdb23534cd4aa2dd52c3bf48f06e5f4a941509c8bafd8ce11080259",
                "sha256:8b74bedcbbbaca38ff6d7491d76f2b06b3592611af620f8426e82dddb04a5ced"
            ],
            "markers": "python_version >= '2.7' and python_version not in '3.0, 3.1, 3.2'",
            "version": "==1.15.0"
        },
        "toml": {
            "hashes": [
                "sha256:926b612be1e5ce0634a2ca03470f95169cf16f939018233a670519cb4ac58b0f",
                "sha256:bda89d5935c2eac546d648028b9901107a595863cb36bae0c73ac804a9b4ce88"
            ],
            "version": "==0.10.1"
        },
        "urllib3": {
            "hashes": [
                "sha256:91056c15fa70756691db97756772bb1eb9678fa585d9184f24534b100dc60f4a",
                "sha256:e7983572181f5e1522d9c98453462384ee92a0be7fac5f1413a1e35c56cc0461"
            ],
            "markers": "python_version != '3.4'",
            "version": "==1.25.10"
        },
        "virtualenv": {
            "hashes": [
                "sha256:43add625c53c596d38f971a465553f6318decc39d98512bc100fa1b1e839c8dc",
                "sha256:e0305af10299a7fb0d69393d8f04cb2965dda9351140d11ac8db4e5e3970451b"
            ],
            "markers": "python_version >= '2.7' and python_version not in '3.0, 3.1, 3.2, 3.3'",
            "version": "==20.0.31"
        }
    }
}<|MERGE_RESOLUTION|>--- conflicted
+++ resolved
@@ -1,11 +1,7 @@
 {
     "_meta": {
         "hash": {
-<<<<<<< HEAD
             "sha256": "29cc68f9fae359018033e8fee2407f74b21c5fae62351d9eec240a716384cbdb"
-=======
-            "sha256": "c89498934b9e8aa92579658148327b9bffcc13877d255567fefa068592fca42e"
->>>>>>> fb47dedf
         },
         "pipfile-spec": 6,
         "requires": {
@@ -49,7 +45,6 @@
         },
         "boto3": {
             "hashes": [
-<<<<<<< HEAD
                 "sha256:65c131b72c2a75e3cc6044e5fd6426719051b9b1f28bd026b4a5490648d13019",
                 "sha256:e1e09587763671cc07c9e6d349d93bf53a140f83947cb6cf1ec4cb9f07b0ff95"
             ],
@@ -62,19 +57,6 @@
                 "sha256:acd2df778a5e12b2a16ac040ce6e91a6c6f2d7ac67bd4f966472ce5c68b5b62d"
             ],
             "version": "==1.17.58"
-=======
-                "sha256:87534080a5addad135fcd631fa8b57a12e1a234c23d86521e84fbbd9217fd6a5",
-                "sha256:c4c84c6647e84a9f270d86da7eea1a250c2529e26ddb39320546f235327f10e6"
-            ],
-            "version": "==1.15.6"
-        },
-        "botocore": {
-            "hashes": [
-                "sha256:31f04b68a6ebe8cfa97b4d70f54f29aef8b6a0bc9c4da7b8ee9b6a53fc69edae",
-                "sha256:3de32a03679bb172a41c38e3c9af3f7259f3637f705aa2ac384b3233dc985b85"
-            ],
-            "version": "==1.18.6"
->>>>>>> fb47dedf
         },
         "cachetools": {
             "hashes": [
@@ -196,7 +178,6 @@
             "markers": "python_version >= '3.6'",
             "version": "==2.0.0"
         },
-<<<<<<< HEAD
         "docutils": {
             "hashes": [
                 "sha256:6c4f696463b79f1fb8ba0c594b63840ebd41f059e92b31957c46b74a4599b6d0",
@@ -214,8 +195,6 @@
             "markers": "python_version >= '2.6' and python_version not in '3.0, 3.1, 3.2, 3.3'",
             "version": "==0.14.1"
         },
-=======
->>>>>>> fb47dedf
         "email-validator": {
             "hashes": [
                 "sha256:5f246ae8d81ce3000eade06595b7bb55a4cf350d559e890182a1466a21f25067",
@@ -520,7 +499,6 @@
                 "sha256:e82aba2188b9ba309fd8e271702bd0d0fc9148ae3150532bbb474f4590039ffb",
                 "sha256:ee69dad2c7155756ad114c02db06002f4cded41132cc51378e57aad79cc8e4f4",
                 "sha256:f5ab93a2cb2d8338b1674be43b442a7f544a0971da062a5da774ed40587f18f5"
-<<<<<<< HEAD
             ],
             "index": "pypi",
             "version": "==2.8.6"
@@ -558,11 +536,6 @@
             ],
             "markers": "python_version >= '2.7' and python_version not in '3.0, 3.1, 3.2, 3.3'",
             "version": "==2.20"
-=======
-            ],
-            "markers": "python_version >= '2.7' and python_version not in '3.0, 3.1, 3.2, 3.3'",
-            "version": "==2.8.6"
->>>>>>> fb47dedf
         },
         "pydantic": {
             "extras": [
@@ -646,7 +619,6 @@
             ],
             "version": "==1.0.4"
         },
-<<<<<<< HEAD
         "python-jose": {
             "extras": [
                 "cryptography"
@@ -679,8 +651,6 @@
             ],
             "version": "==5.3.1"
         },
-=======
->>>>>>> fb47dedf
         "rasterio": {
             "extras": [
                 "s3"
@@ -748,17 +718,14 @@
         },
         "rio-tiler": {
             "hashes": [
-<<<<<<< HEAD
                 "sha256:d0d2663617895dc4d1cae333ef055ea8870f1839cdd2421f9d9968491cc4e8c0"
             ],
             "markers": "python_version >= '3.5'",
             "version": "==2.0b9"
-=======
                 "sha256:d6114b61efacb85117d0d6cf65b03c07e7bf1fbb3dce253b28db8608696adee9"
             ],
             "markers": "python_version >= '3.5'",
             "version": "==2.0b11"
->>>>>>> fb47dedf
         },
         "rio-tiler-crs": {
             "hashes": [
@@ -767,7 +734,6 @@
             "markers": "python_version >= '3'",
             "version": "==3.0b5"
         },
-<<<<<<< HEAD
         "rsa": {
             "hashes": [
                 "sha256:109ea5a66744dd859bf16fe904b8d8b627adafb9408753161e766a92e7d681fa",
@@ -783,8 +749,6 @@
             ],
             "version": "==1.6.1"
         },
-=======
->>>>>>> fb47dedf
         "s3transfer": {
             "hashes": [
                 "sha256:2482b4259524933a022d59da830f51bd746db62f047d6eb213f2f8855dcb8a13",
@@ -885,19 +849,11 @@
         },
         "stac-pydantic": {
             "hashes": [
-<<<<<<< HEAD
                 "sha256:13a6bc37a8324a23e19f784994df7fd0ce6a9b3b9785f33a2c7b5d1c4543fc28",
                 "sha256:3f482c6ae4db51aa606fdfd523033ada94136f09ea7e76f2989fe62ea74cfa44"
             ],
             "index": "pypi",
             "version": "==1.3.5"
-=======
-                "sha256:49aabb20532376273f9d42c9d026729f8fd1935b8386c3d78cca54cb745f050c",
-                "sha256:a6b5b9ccd61434b89eccfa1de5a9977812d6983561aa9d219b75cd1dc93ce66d"
-            ],
-            "markers": "python_version >= '3.6'",
-            "version": "==1.3.6"
->>>>>>> fb47dedf
         },
         "starlette": {
             "hashes": [
@@ -921,7 +877,6 @@
             "markers": "python_version >= '3'",
             "version": "==0.1a2"
         },
-<<<<<<< HEAD
         "ujson": {
             "hashes": [
                 "sha256:0784f35f2ace41ed55c435ee11f9d9877cf3e6ff03c8850f87504cb93e9a9469",
@@ -948,8 +903,6 @@
             ],
             "version": "==3.2.0"
         },
-=======
->>>>>>> fb47dedf
         "urllib3": {
             "hashes": [
                 "sha256:91056c15fa70756691db97756772bb1eb9678fa585d9184f24534b100dc60f4a",
@@ -1103,19 +1056,11 @@
         },
         "identify": {
             "hashes": [
-<<<<<<< HEAD
                 "sha256:009f92ba753c467a99f6fd3eb395412cbc34077dd5a64313b62ba04297f2ab8e",
                 "sha256:0868312cb7402b48cf44fe3f568259f804ef4e983c143d11bf7a51ca311ebc34"
             ],
             "markers": "python_version >= '2.7' and python_version not in '3.0, 3.1, 3.2, 3.3'",
             "version": "==1.5.0"
-=======
-                "sha256:7c22c384a2c9b32c5cc891d13f923f6b2653aa83e2d75d8f79be240d6c86c4f4",
-                "sha256:da683bfb7669fa749fc7731f378229e2dbf29a1d1337cbde04106f02236eb29d"
-            ],
-            "markers": "python_version >= '2.7' and python_version not in '3.0, 3.1, 3.2, 3.3'",
-            "version": "==1.5.5"
->>>>>>> fb47dedf
         },
         "idna": {
             "hashes": [
