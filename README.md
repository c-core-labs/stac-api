# arturo-stac-api ![arturo-stac-api](https://github.com/arturo-ai/arturo-stac-api/workflows/arturo-stac-api/badge.svg)
---

**Documentation**: coming soon...

**Source Code**: [https://github.com/arturo-ai/arturo-stac-api](https://github.com/arturo-ai/arturo-stac-api)

---

Python library for building and customizing a STAC compliant API:


```
pip install arturo-stac-api
```


## Usage
```python
# my_app.py
from stac_api.config import ApiSettings
from stac_api.api import create_app

settings = ApiSettings()
app = create_app(settings)
```

```bash
$ uvicorn my_app:app --reload
```

## Project Structure
```
.
├── alembic             # Database migrations
│   └── versions        # Migration versions
<<<<<<< HEAD
├── stac_api
│   ├── clients         # Database CRUD
│   ├── models          # Database and API data models
│   ├── resources       # API endpoints
│   └── utils           # FastAPI dependencies
=======
├── scripts             # Scripts for local development
├── stac_api
│   ├── api             # API layer
│   ├── clients
│   │   ├── postgres    # Postgres CRUD client
│   │   └── tiles       # OGC Tiles API client
│   ├── models          # Pydantic and ORM models
│   └── utils           # Helper functions
>>>>>>> fb47dedf
└── tests
    ├── api             # Test api creation
    ├── clients         # Test application logic
    └── resources       # Test api endpoints
```

## Local Development
Use docker-compose to deploy the application, migrate the database, and ingest some example data:
```bash
docker-compose build
docker-compose up
```

For local development it is often more convenient to run the application outside of docker-compose:
```bash
make docker-run
```


### Testing
The database container provided by the docker-compose stack must be running.  Run all tests:
```bash
make test
```

Run individual tests by running pytest within the docker container:
```bash
make docker-shell
$ pytest -v
```

## Environment variables
Copy .env file from cloud storage:

``` bash
aws s3 cp s3://c-core-secure/config/sherlock/gcp-dynamic-stac/.env .env
```

## Docker
Build:

``` bash
docker build -t gcr.io/ln-sherlock/stac-api:latest .
```

Push:

``` bash
docker push gcr.io/ln-sherlock/stac-api:latest
```

Run local:

``` bash
docker run --rm -it -p 8080:8080 gcr.io/ln-sherlock/stac-api:latest
```<|MERGE_RESOLUTION|>--- conflicted
+++ resolved
@@ -34,13 +34,11 @@
 .
 ├── alembic             # Database migrations
 │   └── versions        # Migration versions
-<<<<<<< HEAD
 ├── stac_api
 │   ├── clients         # Database CRUD
 │   ├── models          # Database and API data models
 │   ├── resources       # API endpoints
 │   └── utils           # FastAPI dependencies
-=======
 ├── scripts             # Scripts for local development
 ├── stac_api
 │   ├── api             # API layer
@@ -49,7 +47,6 @@
 │   │   └── tiles       # OGC Tiles API client
 │   ├── models          # Pydantic and ORM models
 │   └── utils           # Helper functions
->>>>>>> fb47dedf
 └── tests
     ├── api             # Test api creation
     ├── clients         # Test application logic
